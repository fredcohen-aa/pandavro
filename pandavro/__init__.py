--- conflicted
+++ resolved
@@ -3,19 +3,7 @@
 import fastavro
 import numpy as np
 import pandas as pd
-<<<<<<< HEAD
-import six
-
-
-try:
-    # Pandas <= 0.23 xxx
-    from pandas.core.dtypes.dtypes import DatetimeTZDtypeType as DatetimeTZDtype
-except ImportError:
-    # Pandas >= 0.24
-    from pandas import DatetimeTZDtype
-=======
 from pandas import DatetimeTZDtype
->>>>>>> 54f8d97e
 
 NUMPY_TO_AVRO_TYPES = {
     np.dtype('?'): 'boolean',
